import logging

from django.contrib import admin
from django.contrib.auth.admin import csrf_protect_m
from django.db.models import QuerySet
from django.forms import forms
from django.http import JsonResponse

from django_typesense.mixins import TypesenseModelMixin
from django_typesense.utils import typesense_search
from django_typesense.paginator import TypesenseSearchPaginator

logger = logging.getLogger(__name__)


class TypesenseSearchAdminMixin(admin.ModelAdmin):
    @property
    def media(self):
        super_media = super().media
        return forms.Media(
            js=super_media._js + ["admin/js/search-typesense.js"],
            css=super_media._css,
        )

    @csrf_protect_m
    def changelist_view(self, request, extra_context=None):
        """
        The 'change list' admin view for this model.
        """
        template_response = super().changelist_view(request, extra_context)

        is_ajax = request.META.get("HTTP_X_REQUESTED_WITH") == "XMLHttpRequest"
        if is_ajax:
            html = template_response.render().rendered_content
            return JsonResponse(data={"html": html}, safe=False)

        return template_response

    def get_sortable_by(self, request):
        """
        Get sortable fields; these are fields that sort is defaulted or set to True.

        Args:
            request: the HttpRequest

        Returns:
            A list of field names
        """

        sortable_fields = super().get_sortable_by(request)
        return set(sortable_fields).intersection(
            self.model.collection_class.sortable_fields
        )

    def get_results(self, request):
        """
        Get all indexed data without any filtering or specific search terms. Works like `ModelAdmin.get_queryset()`

        Args:
            request: the HttpRequest

        Returns:
            A list of the typesense results
        """

        return typesense_search(
            collection_name=self.model.collection_class.schema_name,
            q="*",
            query_by=self.model.collection_class.query_by_fields,
        )

    def get_changelist(self, request, **kwargs):
        """
        Return the ChangeList class for use on the changelist page.
        """
        from django_typesense.changelist import TypesenseChangeList

        return TypesenseChangeList

    def get_paginator(
        self, request, results, per_page, orphans=0, allow_empty_first_page=True
    ):
        # fallback incase we receive a queryset.
        # Happens for autocomplete fields. Simple fix to avoid creating a custom AdminSite and AutoCompleteJSONView
        search_term = request.GET.get("term", "*")
        if isinstance(results, QuerySet):
            if not issubclass(results.model, TypesenseModelMixin):
                return super().get_paginator(
                    request, results, per_page, orphans, allow_empty_first_page
                )

            results = self.get_typesense_search_results(request, search_term)

        return TypesenseSearchPaginator(
            results, per_page, orphans, allow_empty_first_page, self.model
        )

    def get_typesense_search_results(
        self,
<<<<<<< HEAD
=======
        request,
>>>>>>> 6e79c21a
        search_term: str,
        page_num: int = 1,
        filter_by: str = "",
        sort_by: str = "",
    ):
        """
        Get the results from typesense with the provided filtering, sorting, pagination and search parameters applied

        Args:
            search_term: The search term provided in the search form
            request: the current request object
            page_num: The requested page number
            filter_by: The filtering parameters
            sort_by: The sort parameters

        Returns:
            A list of typesense results
        """

        results = typesense_search(
            collection_name=self.model.collection_class.schema_name,
            q=search_term or "*",
            query_by=self.model.collection_class.query_by_fields,
            page=page_num,
            per_page=self.list_per_page,
            filter_by=filter_by,
            sort_by=sort_by,
        )
        return results<|MERGE_RESOLUTION|>--- conflicted
+++ resolved
@@ -97,10 +97,7 @@
 
     def get_typesense_search_results(
         self,
-<<<<<<< HEAD
-=======
         request,
->>>>>>> 6e79c21a
         search_term: str,
         page_num: int = 1,
         filter_by: str = "",
